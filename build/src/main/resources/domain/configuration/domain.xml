--- conflicted
+++ resolved
@@ -1,180 +1,3 @@
-<<<<<<< HEAD
-<!--
-  ~ JBoss, Home of Professional Open Source.
-  ~ Copyright 2010, Red Hat, Inc., and individual contributors
-  ~ as indicated by the @author tags. See the copyright.txt file in the
-  ~ distribution for a full listing of individual contributors.
-  ~
-  ~ This is free software; you can redistribute it and/or modify it
-  ~ under the terms of the GNU Lesser General Public License as
-  ~ published by the Free Software Foundation; either version 2.1 of
-  ~ the License, or (at your option) any later version.
-  ~
-  ~ This software is distributed in the hope that it will be useful,
-  ~ but WITHOUT ANY WARRANTY; without even the implied warranty of
-  ~ MERCHANTABILITY or FITNESS FOR A PARTICULAR PURPOSE. See the GNU
-  ~ Lesser General Public License for more details.
-  ~
-  ~ You should have received a copy of the GNU Lesser General Public
-  ~ License along with this software; if not, write to the Free
-  ~ Software Foundation, Inc., 51 Franklin St, Fifth Floor, Boston, MA
-  ~ 02110-1301 USA, or see the FSF site: http://www.fsf.org.
-  -->
-
-<domain xmlns="urn:jboss:domain:1.0"
-        xmlns:remoting="urn:jboss:domain:remoting:1.0"
-        xmlns:threads="urn:jboss:domain:threads:1.0"
-        xmlns:txn="urn:jboss:domain:transactions:1.0"
-        xmlns:naming="urn:jboss:domain:naming:1.0"
-        xmlns:xsi="http://www.w3.org/2001/XMLSchema-instance"
-        xsi:schemaLocation="urn:jboss:domain:1.0 jboss_7_0.xsd
-                            urn:jboss:domain:remoting:1.0 jboss-remoting.xsd
-                            urn:jboss:domain:transactions:1.0 jboss-transactions.xsd
-                            urn:jboss:domain:naming:1.0 jboss-naming.xsd
-                            urn:jboss:domain:threads:1.0 jboss-threads.xsd">
-
-    <!--<extensions>
-        <extension module="org.foo:blah"/>
-    </extensions>-->
-
-    <!-- The domain manager/server bootstrap configuration
-    <domain-configuration>
-        <bootstrapURI>http://bootstrap.uri</bootstrapURI>
-    </domain-configuration>
-    -->
-
-    <profiles>
-        <profile name="something">
-        <threads:subsystem>
-            <threads:scheduled-thread-pool-executor name="remoting">
-                <threads:max-threads count="10" per-cpu="20"/>
-                <threads:keepalive-time time="10" unit="SECONDS"/>
-            </threads:scheduled-thread-pool-executor>
-        </threads:subsystem>
-        <txn:subsystem/>
-        <naming:subsystem/>
-        </profile>
-
-        <profile name="something2">
-            <include profile="something"/>
-            <remoting:subsystem thread-pool="remoting-pool">
-                <remoting:connector name="default-connector" socket-binding="remoting"/>
-            </remoting:subsystem>
-        </profile>
-    </profiles>
-
-    <!--  
-         Named interfaces that can be referenced elsewhere. Different
-         mechanisms for associating an IP address with the interface
-         are shown.
-    -->
-    <interfaces>
-
-        <interface name="default">
-            <!--  Here we directly state the IP address -->
-            <inet-address value="127.0.0.1"/>
-        </interface>
-        <interface name="external">
-            <!--  
-                Here we name the NIC; the IP address associated with NIC whose
-                byte representation has the lowest
-            -->
-            <nic name="eth1"/>
-        </interface>
-        <interface name="internal">
-            <!-- 
-                Here we provide a set of criteria that are used to narrow the
-                set of IP addresses available on the host to one that is acceptable.
-            -->
-            <not><loopback/></not>
-            <point-to-point/>
-            <multicast/>
-            <up/>
-            <site-local-address/>
-
-            <!-- Alternatively... 
-            <public-address/>
-            -->
-            <nic name="eth0"/>
-            <nic-match pattern="eth[0-9]+"/>
-            <!-- The 'any' element means the included criteria are not exclusive -->
-            <any>
-                <subnet-match value="10.0.0.0/8"/>
-                <subnet-match value="192.168.0.0/16"/>
-            </any>
-        </interface>
-        <!-- 
-             For these next two, no address selection criteria is provided, so 
-             an override at the host or server level is required. 
-        -->
-        <interface name="public3"/>
-        <interface name="public4"/>
-    </interfaces>
-
-    <socket-binding-groups>
-         <socket-binding-group name="standard-sockets" default-interface="external">
-            <socket-binding name="jndi" port="1099"/>
-            <socket-binding name="http" port="8080"/>
-            <socket-binding name="https" port="8447"/>
-            <socket-binding name="remoting" port="4447"/>
-         </socket-binding-group>
-         <socket-binding-group name="standard-clustered-sockets" default-interface="internal">
-            <include socket-binding-group="standard-sockets"/>
-            <socket-binding name="cluster-udp" interface="internal" multicast-port="55200"/>
-            <socket-binding name="cluster-failure-detection" interface="internal" port="54200"/>
-            <socket-binding name="ha-jndi" port="1100"/>
-            <socket-binding name="ha-jndi-discovery" multicast-port="1102"/>
-         </socket-binding-group>
-    </socket-binding-groups>
-
-<!--
-    <ssls>
-         <ssl name="jbossweb" password="changeit" cipher-suite="SSLv2+SSLv3"/>
-    </ssls>
--->
-
-    <system-properties>
-        <property name="prop1" value="value1"/>
-        <property name="prop2" value="value2"/>
-    </system-properties>
-
-    <deployments>
-        <deployment name="my-app.ear" sha1="965ff5768fa166a04b13"/>
-        <deployment name="my-ejb.jar" sha1="7de777924ef61549b1af"/>
-        <deployment name="my-war.ear" sha1="22cfd207b9b90e0014a4" allowed="false" start="false"/>
-    </deployments>
-
-    <server-groups>
-        <server-group name="main-server-group" profile="something">
-
-           <jvm name="icedtea1">
-              <heap size="512m" max-size="1024m"/>
-           </jvm>
-
-           <socket-binding-group ref="standard-clustered-sockets"/>
-
-<!--       TODO this has to be clarified
-           <cluster default-multicast-address="230.0.0.4">
-             <group-communication-config name="udp">
-                 <udp-tranpsort socket="cluster-udp"/>
-             </group-communication-config>  
-             <core-framework state-transfer-timeout="5000" method-call-timeout="2000"/>
-             <ha-jndi socket="ha-jndi" discovery-socket="ha-jndi-discovery"/>
-           </cluster>
--->
-            <deployments>
-                <deployment name="my-ejb.jar" sha1="7de777924ef61549b1af" start="true"/>
-            </deployments>
-
-            <system-properties>
-               <property name="prop1" value="value1"/>
-               <property name="prop2" value="value2"/>
-            </system-properties>
-        </server-group>
-    </server-groups>
-
-</domain>
-=======
 <!--
   ~ JBoss, Home of Professional Open Source.
   ~ Copyright 2010, Red Hat, Inc., and individual contributors
@@ -352,5 +175,4 @@
         </server-group>
     </server-groups>
 
-</domain>
->>>>>>> 89e3bb0a
+</domain>