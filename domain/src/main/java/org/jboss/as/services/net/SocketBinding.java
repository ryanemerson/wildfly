--- conflicted
+++ resolved
@@ -40,129 +40,6 @@
  */
 public class SocketBinding {
 
-<<<<<<< HEAD
-	public static final ServiceName JBOSS_BINDING_NAME = ServiceName.JBOSS.append("binding");
-	
-	private final SocketBindingElement element;
-	private final NetworkInterfaceBinding networkInterface;
-	private final SocketBindingManager socketBindings;
-	
-	SocketBinding(final SocketBindingElement element, final NetworkInterfaceBinding networkInterface,
-			SocketBindingManager socketBindings) {
-		this.element = element;
-		this.socketBindings = socketBindings;
-		this.networkInterface = networkInterface;
-	}
-
-	/**
-	 * Get the socket binding manager.
-	 * 
-	 * @return the socket binding manger
-	 */
-	public SocketBindingManager getSocketBindings() {
-		return socketBindings;
-	}
-	
-	/**
-	 * Get the socket address.
-	 * 
-	 * @return the socket address
-	 */
-	public InetSocketAddress getSocketAddress() {
-		int port = element.getPort();
-		if(port > 0 && element.isFixedPort() == false) {
-			port += socketBindings.getPortOffset();
-		}
-		return new InetSocketAddress(networkInterface.getAddress(), port);
-	}
-
-	/**
-	 * Get the multicast socket address.
-	 * 
-	 * @return
-	 */
-	public InetSocketAddress getMulticastSocketAddress() {
-		if(element.getMulticastAddress() == null) {
-			throw new IllegalStateException("no multicast binding: " + element.getName()
-					+ ", " + element.getLocation());
-		}
-		return new InetSocketAddress(element.getMulticastAddress(), element.getMulticastPort());
-	}
-
-	/**
-	 * Create and bind a socket.
-	 * 
-	 * @return the socket
-	 * @throws IOException
-	 */
-	public Socket createSocket() throws IOException {
-		final Socket socket = getSocketFactory().createSocket();
-		socket.bind(getSocketAddress());
-		return socket;
-	}
-	
-	/**
-	 * Create and bind a server socket
-	 * 
-	 * @return the server socket
-	 * @throws IOException
-	 */
-	public ServerSocket createServerSocket() throws IOException {
-		final ServerSocket socket = getServerSocketFactory().createServerSocket();
-		socket.bind(getSocketAddress());
-		return socket;	
-	}
-	
-	/**
-	 * Create and bind a server socket.
-	 * 
-	 * @param backlog the backlog
-	 * @return the server socket
-	 * @throws IOException
-	 */
-	public ServerSocket createServerSocket(int backlog) throws IOException {
-		final ServerSocket socket = getServerSocketFactory().createServerSocket();
-		socket.bind(getSocketAddress(), backlog);
-		return socket;
-	}
-	
-	/**
-	 * Create and bind a datagrap socket.
-	 * 
-	 * @return the datagram socket
-	 * @throws SocketException
-	 */
-	public DatagramSocket createDatagramSocket() throws SocketException {
-		return new ManagedDatagramSocketBinding(socketBindings, getSocketAddress());
-	}
-	
-	/**
-	 * Create and bind a multicast socket. This will also join the given
-	 * multicast address. 
-	 * 
-	 * @return the multicast socket
-	 * @throws IOException
-	 */
-	public MulticastSocket createMulticastSocket() throws IOException {
-		final MulticastSocket socket = new ManagedMulticastSocketBinding(socketBindings, getSocketAddress());
-		try {
-			socket.joinGroup(getMulticastSocketAddress(), networkInterface.getNetworkInterface());
-			return socket;
-		} catch (IOException e) {
-			try { socket.close(); } catch (Exception ignore) {}
-			throw e;
-		}
-	}
-
-	SocketFactory getSocketFactory() {
-		return socketBindings.getSocketFactory();
-	}
-	
-	ServerSocketFactory getServerSocketFactory() {
-		return socketBindings.getServerSocketFactory();
-	}
-	
-=======
     public static final ServiceName JBOSS_BINDING_NAME = ServiceName.JBOSS.append("binding");
 
     private final SocketBindingElement element;
@@ -279,5 +156,4 @@
         return socketBindings.getServerSocketFactory();
     }
 
->>>>>>> a4ea870d
 }