--- conflicted
+++ resolved
@@ -32,42 +32,21 @@
   <!-- Include the some schema definitions for reuse -->
   <xs:include schemaLocation="jboss-domain-common.xsd"/>
   <xs:include schemaLocation="jboss-domain-web.xsd"/>
-<<<<<<< HEAD
   <xs:include schemaLocation="jboss-domain-mod_cluster.xsd"/>
 
-  <!-- Import the security schema definitions for reuse -->
-  <xs:import namespace="urn:jboss:security-config:5.0"  schemaLocation="security-config_5_0.xsd"/>
-=======
->>>>>>> 7c8fc739
-  
   <xs:element name="domain">
     <xs:complexType>
       <xs:sequence>
-<<<<<<< HEAD
-          <xs:element name="extension" minOccurs="0" maxOccurs="unbounded" type="domain-extensionType"/>
-          <xs:choice minOccurs="0" maxOccurs="unbounded">
-            <!-- TODO the domain-configuration concept needs review -->
-            <xs:element name="domain-configuration" type="domain-configurationType"/>
-            <xs:element name="profile" type="profileType" minOccurs="0" maxOccurs="unbounded"/>
-            <xs:element name="deployments" type="domainDeploymentsType" minOccurs="0"/>
-            <xs:element name="interfaces" type="named-interfacesType"/>
-            <xs:element name="socket-binding-groups" type="socket-binding-groupsType"/>
-            <xs:element name="ssls" type="sslsType"/>
-            <xs:element name="server-groups" type="server-groupsType"/>
-            <xs:element name="security-policy" type="sec:PolicyConfig" />
-            <xs:element name="system-properties" type="propertiesWithOptionalValueType"/>
-          </xs:choice>
-=======
           <xs:element name="extensions" type="domain-extensionsType" minOccurs="0" maxOccurs="1" />
           <!-- TODO the domain-configuration concept needs review -->
           <xs:element name="domain-configuration" type="domain-configurationType" minOccurs="0" maxOccurs="1" />
           <xs:element name="profiles" type="profilesType"  minOccurs="0" maxOccurs="1" />
           <xs:element name="interfaces" type="named-interfacesType" minOccurs="0" maxOccurs="1" />
           <xs:element name="socket-binding-groups" type="socket-binding-groupsType" minOccurs="0" maxOccurs="1" />
+          <xs:element name="ssls" type="sslsType"/>
           <xs:element name="system-properties" type="propertiesWithOptionalValueType" minOccurs="0" maxOccurs="1"/>
           <xs:element name="deployments" type="domain-deploymentsType"  minOccurs="0" maxOccurs="1" />
           <xs:element name="server-groups" type="server-groupsType" minOccurs="0" maxOccurs="1" />
->>>>>>> 7c8fc739
       </xs:sequence>
     </xs:complexType>
   </xs:element>
