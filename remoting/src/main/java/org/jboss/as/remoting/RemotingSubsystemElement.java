/*
 * JBoss, Home of Professional Open Source.
 * Copyright 2010, Red Hat, Inc., and individual contributors
 * as indicated by the @author tags. See the copyright.txt file in the
 * distribution for a full listing of individual contributors.
 *
 * This is free software; you can redistribute it and/or modify it
 * under the terms of the GNU Lesser General Public License as
 * published by the Free Software Foundation; either version 2.1 of
 * the License, or (at your option) any later version.
 *
 * This software is distributed in the hope that it will be useful,
 * but WITHOUT ANY WARRANTY; without even the implied warranty of
 * MERCHANTABILITY or FITNESS FOR A PARTICULAR PURPOSE. See the GNU
 * Lesser General Public License for more details.
 *
 * You should have received a copy of the GNU Lesser General Public
 * License along with this software; if not, write to the Free
 * Software Foundation, Inc., 51 Franklin St, Fifth Floor, Boston, MA
 * 02110-1301 USA, or see the FSF site: http://www.fsf.org.
 */

package org.jboss.as.remoting;

import static org.jboss.as.threads.AbstractExecutorElement.JBOSS_THREAD_EXECUTOR;

import java.util.Collection;
import java.util.Collections;
import java.util.HashSet;
import java.util.Set;
import java.util.SortedMap;
import java.util.TreeMap;
import java.util.concurrent.Executor;

import javax.xml.namespace.QName;
import javax.xml.stream.XMLStreamException;

import org.jboss.as.model.AbstractModelUpdate;
import org.jboss.as.model.AbstractSubsystemElement;
import org.jboss.logging.Logger;
import org.jboss.msc.inject.Injector;
import org.jboss.msc.service.BatchBuilder;
import org.jboss.msc.service.BatchServiceBuilder;
import org.jboss.msc.service.Location;
import org.jboss.msc.service.ServiceActivatorContext;
import org.jboss.msc.service.ServiceController;
import org.jboss.msc.service.ServiceName;
import org.jboss.remoting3.Endpoint;
import org.jboss.staxmapper.XMLExtendedStreamReader;
import org.jboss.staxmapper.XMLExtendedStreamWriter;
import org.jboss.xnio.OptionMap;
<<<<<<< HEAD
=======
import javax.xml.namespace.QName;
import javax.xml.stream.XMLStreamException;
import java.util.Collection;
import java.util.Collections;
import java.util.HashSet;
import java.util.Set;
import java.util.SortedMap;
import java.util.TreeMap;
import java.util.concurrent.Executor;

import static org.jboss.as.threads.AbstractExecutorElement.JBOSS_THREAD_SCHEDULED_EXECUTOR;
>>>>>>> 89e3bb0a

/**
 * A Remoting subsystem definition.
 *
 * @author <a href="mailto:david.lloyd@redhat.com">David M. Lloyd</a>
 */
public final class RemotingSubsystemElement extends AbstractSubsystemElement<RemotingSubsystemElement> {

    private static final long serialVersionUID = 8225457441023207312L;

    private static final Logger log = Logger.getLogger("org.jboss.as.remoting");

    /**
     * The service name "jboss.remoting".
     */
    public static final ServiceName JBOSS_REMOTING = ServiceName.JBOSS.append("remoting");

    /**
     * The service name of the Remoting endpoint, "jboss.remoting.endpoint".
     */
    public static final ServiceName JBOSS_REMOTING_ENDPOINT = JBOSS_REMOTING.append("endpoint");

    private final SortedMap<String, ConnectorElement> connectors = new TreeMap<String, ConnectorElement>();

    private String threadPoolName;

    public static final String NAMESPACE_1_0 = "urn:jboss:domain:remoting:1.0";

    public static final String NAMESPACE = NAMESPACE_1_0;

    public static final Set<String> NAMESPACES = Collections.singleton(NAMESPACE);

    /**
     * Construct a new instance.
     *
     * @param location the declaration location of this element
     * @param threadPoolName the name of the thread pool for the remoting subsystem
     * @param elementName the name of the subsystem element
     */
    public RemotingSubsystemElement(final Location location, final String threadPoolName, final QName elementName) {
        super(location, elementName);
        if (threadPoolName == null) {
            throw new IllegalArgumentException("threadPoolName is null");
        }
        this.threadPoolName = threadPoolName;
    }

    /**
     * Construct a new instance.
     *
     * @param reader the reader from which the subsystem element should be read
     */
    public RemotingSubsystemElement(final XMLExtendedStreamReader reader) throws XMLStreamException {
        super(reader);
        // Handle attributes
        String threadPoolName = null;
        final int count = reader.getAttributeCount();
        for (int i = 0; i < count; i ++) {
            final String value = reader.getAttributeValue(i);
            if (reader.getAttributeNamespace(i) != null) {
                throw unexpectedAttribute(reader, i);
            } else {
                final Attribute attribute = Attribute.forName(reader.getAttributeLocalName(i));
                switch (attribute) {
                    case THREAD_POOL: {
                        threadPoolName = value;
                        break;
                    }
                    default: throw unexpectedAttribute(reader, i);
                }
            }
        }
        if (threadPoolName == null) {
            throw missingRequired(reader, Collections.singleton(Attribute.THREAD_POOL));
        }
        this.threadPoolName = threadPoolName;
        // Handle elements
        while (reader.hasNext() && reader.nextTag() != END_ELEMENT) {
            switch (Namespace.forUri(reader.getNamespaceURI())) {
                case REMOTING_1_0: {
                    final Element element = Element.forName(reader.getLocalName());
                    switch (element) {
                        case CONNECTOR: {
                            final ConnectorElement connector = new ConnectorElement(reader);
                            connectors.put(connector.getName(), connector);
                            break;
                        }
                        default: throw unexpectedElement(reader);
                    }
                    break;
                }
                default: throw unexpectedElement(reader);
            }
        }
    }

    /** {@inheritDoc} */
    public long elementHash() {
        return calculateElementHashOf(connectors.values(), 0L);
    }

    /** {@inheritDoc} */
    protected void appendDifference(final Collection<AbstractModelUpdate<RemotingSubsystemElement>> target, final RemotingSubsystemElement other) {
        calculateDifference(target, connectors, other.connectors, new DifferenceHandler<String, ConnectorElement, RemotingSubsystemElement>() {
            public void handleAdd(final Collection<AbstractModelUpdate<RemotingSubsystemElement>> target, final String name, final ConnectorElement newElement) {
                target.add(new AddConnectorUpdate(newElement.clone()));
            }

            public void handleRemove(final Collection<AbstractModelUpdate<RemotingSubsystemElement>> target, final String name, final ConnectorElement oldElement) {
                target.add(new RemoveConnectorUpdate(name));
            }

            public void handleChange(final Collection<AbstractModelUpdate<RemotingSubsystemElement>> target, final String name, final ConnectorElement oldElement, final ConnectorElement newElement) {
                target.add(new RemoveConnectorUpdate(name));
                target.add(new AddConnectorUpdate(newElement.clone()));
            }
        });
    }

    /** {@inheritDoc} */
    protected Class<RemotingSubsystemElement> getElementClass() {
        return RemotingSubsystemElement.class;
    }

    /** {@inheritDoc} */
    public void writeContent(final XMLExtendedStreamWriter streamWriter) throws XMLStreamException {
    	if(threadPoolName != null) {
    		streamWriter.writeAttribute(Attribute.THREAD_POOL.getLocalName(), threadPoolName);
    	}
        for (ConnectorElement element : connectors.values()) {
            streamWriter.writeStartElement("connector");
            element.writeContent(streamWriter);
        }
        streamWriter.writeEndElement();
    }

    /** {@inheritDoc} */
    public Collection<String> getReferencedSocketBindings() {
        final HashSet<String> set = new HashSet<String>();
        for (ConnectorElement element : connectors.values()) {
            set.add(element.getSocketBinding());
        }
        return set;
    }

    /** {@inheritDoc} */
    public void activate(final ServiceActivatorContext context) {
        log.info("Activating Remoting Subsystem");
        final BatchBuilder batchBuilder = context.getBatchBuilder();
        final EndpointService endpointService = new EndpointService();
        final Injector<Executor> executorInjector = endpointService.getExecutorInjector();
        final BatchServiceBuilder<Endpoint> serviceBuilder = batchBuilder.addService(JBOSS_REMOTING_ENDPOINT, endpointService);
<<<<<<< HEAD
        serviceBuilder.addDependency(ServiceName.of(JBOSS_THREAD_EXECUTOR, threadPoolName), Executor.class, executorInjector);
=======
        serviceBuilder.addDependency(JBOSS_THREAD_SCHEDULED_EXECUTOR.append(threadPoolName), Executor.class, executorInjector);
>>>>>>> 89e3bb0a
        serviceBuilder.setLocation(getLocation());
        serviceBuilder.setInitialMode(ServiceController.Mode.ON_DEMAND);
        // todo configure option map
        endpointService.setOptionMap(OptionMap.EMPTY);
        
        // Activate connectors
        for(final ConnectorElement connector : connectors.values()) {
        	connector.activate(context);
        }
    }

    /**
     * Get the name of the thread pool configured for this subsystem.
     *
     * @return the thread pool name
     */
    public String getThreadPoolName() {
        return threadPoolName;
    }

    String addConnector(final ConnectorElement element) {
        final String name = element.getName();
        if (connectors.containsKey(name)) {
            throw new IllegalArgumentException("A connector with this name already exists");
        }
        connectors.put(name, element);
        return name;
    }

    ConnectorElement removeConnector(final String name) {
        final ConnectorElement element = connectors.remove(name);
        if (element == null) {
            throw new IllegalArgumentException("No such connector exists");
        }
        return element;
    }
}<|MERGE_RESOLUTION|>--- conflicted
+++ resolved
@@ -21,19 +21,6 @@
  */
 
 package org.jboss.as.remoting;
-
-import static org.jboss.as.threads.AbstractExecutorElement.JBOSS_THREAD_EXECUTOR;
-
-import java.util.Collection;
-import java.util.Collections;
-import java.util.HashSet;
-import java.util.Set;
-import java.util.SortedMap;
-import java.util.TreeMap;
-import java.util.concurrent.Executor;
-
-import javax.xml.namespace.QName;
-import javax.xml.stream.XMLStreamException;
 
 import org.jboss.as.model.AbstractModelUpdate;
 import org.jboss.as.model.AbstractSubsystemElement;
@@ -49,8 +36,6 @@
 import org.jboss.staxmapper.XMLExtendedStreamReader;
 import org.jboss.staxmapper.XMLExtendedStreamWriter;
 import org.jboss.xnio.OptionMap;
-<<<<<<< HEAD
-=======
 import javax.xml.namespace.QName;
 import javax.xml.stream.XMLStreamException;
 import java.util.Collection;
@@ -62,7 +47,6 @@
 import java.util.concurrent.Executor;
 
 import static org.jboss.as.threads.AbstractExecutorElement.JBOSS_THREAD_SCHEDULED_EXECUTOR;
->>>>>>> 89e3bb0a
 
 /**
  * A Remoting subsystem definition.
@@ -189,9 +173,6 @@
 
     /** {@inheritDoc} */
     public void writeContent(final XMLExtendedStreamWriter streamWriter) throws XMLStreamException {
-    	if(threadPoolName != null) {
-    		streamWriter.writeAttribute(Attribute.THREAD_POOL.getLocalName(), threadPoolName);
-    	}
         for (ConnectorElement element : connectors.values()) {
             streamWriter.writeStartElement("connector");
             element.writeContent(streamWriter);
@@ -215,20 +196,11 @@
         final EndpointService endpointService = new EndpointService();
         final Injector<Executor> executorInjector = endpointService.getExecutorInjector();
         final BatchServiceBuilder<Endpoint> serviceBuilder = batchBuilder.addService(JBOSS_REMOTING_ENDPOINT, endpointService);
-<<<<<<< HEAD
-        serviceBuilder.addDependency(ServiceName.of(JBOSS_THREAD_EXECUTOR, threadPoolName), Executor.class, executorInjector);
-=======
         serviceBuilder.addDependency(JBOSS_THREAD_SCHEDULED_EXECUTOR.append(threadPoolName), Executor.class, executorInjector);
->>>>>>> 89e3bb0a
         serviceBuilder.setLocation(getLocation());
         serviceBuilder.setInitialMode(ServiceController.Mode.ON_DEMAND);
         // todo configure option map
         endpointService.setOptionMap(OptionMap.EMPTY);
-        
-        // Activate connectors
-        for(final ConnectorElement connector : connectors.values()) {
-        	connector.activate(context);
-        }
     }
 
     /**
